[package]
name = "ark-crypto-primitives"
version = "0.2.0"
authors = [ "arkworks contributors" ]
description = "A library of useful cryptographic primitives"
homepage = "https://arkworks.rs"
repository = "https://github.com/arkworks-rs/crypto-primitives"
documentation = "https://docs.rs/ark-crypto-primitives/"
keywords = [ "r1cs", "pedersen", "blake2s", "snark", "schnorr" ]
categories = ["cryptography"]
include = ["Cargo.toml", "src", "README.md", "LICENSE-APACHE", "LICENSE-MIT"]
license = "MIT/Apache-2.0"
edition = "2018"

################################# Dependencies ################################

[dependencies]
ark-ff = { version = "^0.2.0", default-features = false }
ark-ec = { version = "^0.2.0", default-features = false }
ark-std = { version = "^0.2.0", default-features = false }
ark-relations = { version = "^0.2.0", default-features = false }
<<<<<<< HEAD
ark-ed-on-bn254 = { version = "^0.2.0", default-features = false, features = [ "r1cs" ] }
=======
ark-serialize = { version = "^0.2.0", default-features = false, features = [ "derive" ] }
>>>>>>> 3a83d9ff

blake2 = { version = "0.9", default-features = false }
digest = "0.9"

ark-r1cs-std = { version = "^0.2.0", optional = true, default-features = false }
ark-snark = { version = "^0.2.0", default-features = false }

ark-nonnative-field = { version = "^0.2.0", optional = true, default-features = false }

rayon = { version = "1.0", optional = true }
derivative = { version = "2.0", features = ["use_core"] }
tracing = { version = "0.1", default-features = false, features = [ "attributes" ], optional = true }

[features]
default = ["std"]
std = [ "ark-ff/std", "ark-ec/std", "ark-std/std", "ark-relations/std" ]
print-trace = [ "ark-std/print-trace" ]
parallel = [ "std", "rayon", "ark-ec/parallel", "ark-std/parallel", "ark-ff/parallel" ]
r1cs = [ "ark-r1cs-std", "tracing", "ark-nonnative-field" ]

[dev-dependencies]
ark-ed-on-bls12-381 = { version = "^0.2.0", default-features = false, features = [ "r1cs" ] }
ark-bls12-377 = { version = "^0.2.0", default-features = false, features = [ "curve", "r1cs" ] }
ark-mnt4-298 = { version = "^0.2.0", default-features = false, features = [ "curve", "r1cs" ] }
ark-mnt6-298 = { version = "^0.2.0", default-features = false, features = [ "r1cs" ] }<|MERGE_RESOLUTION|>--- conflicted
+++ resolved
@@ -19,11 +19,8 @@
 ark-ec = { version = "^0.2.0", default-features = false }
 ark-std = { version = "^0.2.0", default-features = false }
 ark-relations = { version = "^0.2.0", default-features = false }
-<<<<<<< HEAD
 ark-ed-on-bn254 = { version = "^0.2.0", default-features = false, features = [ "r1cs" ] }
-=======
 ark-serialize = { version = "^0.2.0", default-features = false, features = [ "derive" ] }
->>>>>>> 3a83d9ff
 
 blake2 = { version = "0.9", default-features = false }
 digest = "0.9"
