use crate::merkle_tree::{Config, Path};
use crate::CRHGadget;
use crate::{
    crh::{CRHWithGadget, TwoToOneCRHGadget, TwoToOneCRHWithGadget},
    Gadget,
};
use ark_ff::Field;
use ark_r1cs_std::alloc::AllocVar;
use ark_r1cs_std::boolean::Boolean;
#[allow(unused)]
use ark_r1cs_std::prelude::*;
use ark_r1cs_std::ToBytesGadget;
use ark_relations::r1cs::{Namespace, SynthesisError};
use ark_std::borrow::Borrow;
use ark_std::fmt::Debug;
use ark_std::vec::Vec;

use super::{ByteDigestConverter, IdentityDigestConverter};

pub trait DigestVarConverter<From, To: ?Sized> {
    type Target: Borrow<To>;
    fn convert(from: &From) -> Result<Self::Target, SynthesisError>;
}

impl<T: ToBytesGadget<ConstraintF>, ConstraintF: Field> DigestVarConverter<T, [UInt8<ConstraintF>]>
    for ByteDigestConverter
{
    type Target = Vec<UInt8<ConstraintF>>;

    fn convert(from: &T) -> Result<Self::Target, SynthesisError> {
        from.to_non_unique_bytes()
    }
}

impl<T: Clone> DigestVarConverter<T, T> for IdentityDigestConverter {
    type Target = T;

    fn convert(from: &T) -> Result<Self::Target, SynthesisError> {
        Ok(from.clone())
    }
}

pub trait ConfigGadget<ConstraintF: Field>: Config
where
    Self::LeafHash: CRHWithGadget<ConstraintF, InputVar = Self::LeafVar>,
    Self::TwoToOneHash: TwoToOneCRHWithGadget<ConstraintF>,
{
    type LeafVar: Debug + ?Sized;

    type LeafToInnerVarConverter: DigestVarConverter<
        LeafDigestVar<Self, ConstraintF>,
        TwoToOneInputVar<Self, ConstraintF>,
    >;
}

pub type TwoToOneInputVar<C, CF> =
    <Gadget<<C as Config>::TwoToOneHash> as TwoToOneCRHGadget<CF>>::InputVar;
pub type LeafDigestVar<C, CF> = <Gadget<<C as Config>::LeafHash> as CRHGadget<CF>>::OutputVar;
pub type TwoToOneDigestVar<C, CF> =
    <Gadget<<C as Config>::TwoToOneHash> as TwoToOneCRHGadget<CF>>::OutputVar;

pub type LeafParamsVar<CG, ConstraintF> =
    <Gadget<<CG as Config>::LeafHash> as CRHGadget<ConstraintF>>::ParametersVar;

pub type TwoToOneParamsVar<CG, ConstraintF> =
    <Gadget<<CG as Config>::TwoToOneHash> as TwoToOneCRHGadget<ConstraintF>>::ParametersVar;

/// Represents a merkle tree path gadget.
#[derive(Debug, Derivative)]
#[derivative(Clone(bound = "P: ConfigGadget<ConstraintF>, ConstraintF: Field"))]
pub struct PathVar<P: ConfigGadget<ConstraintF>, ConstraintF: Field>
where
    P::LeafHash: CRHWithGadget<ConstraintF, InputVar = P::LeafVar>,
    P::TwoToOneHash: TwoToOneCRHWithGadget<ConstraintF>,
{
    /// `path[i]` is 0 (false) iff ith non-leaf node from top to bottom is left.
    path: Vec<Boolean<ConstraintF>>,
    /// `auth_path[i]` is the entry of sibling of ith non-leaf node from top to bottom.
    auth_path: Vec<TwoToOneDigestVar<P, ConstraintF>>,
    /// The sibling of leaf.
    leaf_sibling: LeafDigestVar<P, ConstraintF>,
    /// Is this leaf the right child?
    leaf_is_right_child: Boolean<ConstraintF>,
}

impl<P: ConfigGadget<ConstraintF>, ConstraintF: Field> AllocVar<Path<P>, ConstraintF>
    for PathVar<P, ConstraintF>
where
    P::LeafHash: CRHWithGadget<ConstraintF, InputVar = P::LeafVar>,
    P::TwoToOneHash: TwoToOneCRHWithGadget<ConstraintF>,
{
    #[tracing::instrument(target = "r1cs", skip(cs, f))]
    fn new_variable<T: Borrow<Path<P>>>(
        cs: impl Into<Namespace<ConstraintF>>,
        f: impl FnOnce() -> Result<T, SynthesisError>,
        mode: AllocationMode,
    ) -> Result<Self, SynthesisError> {
        let ns = cs.into();
        let cs = ns.cs();
        f().and_then(|val| {
            let leaf_sibling = LeafDigestVar::<P, ConstraintF>::new_variable(
                ark_relations::ns!(cs, "leaf_sibling"),
                || Ok(val.borrow().leaf_sibling_hash.clone()),
                mode,
            )?;
            let leaf_position_bit = Boolean::new_variable(
                ark_relations::ns!(cs, "leaf_position_bit"),
                || Ok(val.borrow().leaf_index & 1 == 1),
                mode,
            )?;
            let pos_list: Vec<_> = val.borrow().position_list().collect();
            let path = Vec::new_variable(
                ark_relations::ns!(cs, "path_bits"),
                || Ok(&pos_list[..(pos_list.len() - 1)]),
                mode,
            )?;

            let auth_path = Vec::new_variable(
                ark_relations::ns!(cs, "auth_path_nodes"),
                || Ok(&val.borrow().auth_path[..]),
                mode,
            )?;
            Ok(PathVar {
                path,
                auth_path,
                leaf_sibling,
                leaf_is_right_child: leaf_position_bit,
            })
        })
    }
}

<<<<<<< HEAD
impl<P: ConfigGadget<ConstraintF>, ConstraintF: Field> PathVar<P, ConstraintF>
where
    P::LeafHash: CRHWithGadget<ConstraintF, InputVar = P::LeafVar>,
    P::TwoToOneHash: TwoToOneCRHWithGadget<ConstraintF>,
{
=======
impl<P: Config, ConstraintF: Field, PG: ConfigGadget<P, ConstraintF>> PathVar<P, ConstraintF, PG> {
    /// Set the leaf index of the path to a given value. Verifier can use function before calling `verify`
    /// to check the correctness leaf position.
    /// * `leaf_index`: leaf index encoded in little-endian format
    #[tracing::instrument(target = "r1cs", skip(self))]
    pub fn set_leaf_position(&mut self, leaf_index: Vec<Boolean<ConstraintF>>) {
        // The path to a leaf is described by the branching
        // decisions taken at each node. This corresponds to the position
        // of the leaf.
        let mut path = leaf_index;

        // If leaves are numbered left-to-right starting from zero,
        // then all left children have odd positions (least significant bit is one), while all
        // right children have even positions (least significant bit is zero).
        let leaf_is_right_child = path.remove(0);

        // pad with zero if the length of `path` is too short
        if path.len() < self.auth_path.len() {
            path.extend((0..self.auth_path.len() - path.len()).map(|_| Boolean::constant(false)))
        }

        // truncate if the length of `path` is too long
        path.truncate(self.auth_path.len());

        // branching decision starts from root, so we need to reverse it.
        path.reverse();

        self.path = path;
        self.leaf_is_right_child = leaf_is_right_child;
    }

    /// Return the leaf position index in little-endian form.
    pub fn get_leaf_position(&self) -> Vec<Boolean<ConstraintF>> {
        ark_std::iter::once(self.leaf_is_right_child.clone())
            .chain(self.path.clone().into_iter().rev())
            .collect()
    }

>>>>>>> 55a41472
    /// Calculate the root of the Merkle tree assuming that `leaf` is the leaf on the path defined by `self`.
    #[tracing::instrument(target = "r1cs", skip(self, leaf_params, two_to_one_params))]
    pub fn calculate_root(
        &self,
        leaf_params: &LeafParamsVar<P, ConstraintF>,
        two_to_one_params: &TwoToOneParamsVar<P, ConstraintF>,
        leaf: &P::LeafVar,
    ) -> Result<TwoToOneDigestVar<P, ConstraintF>, SynthesisError> {
        let claimed_leaf_hash = Gadget::<P::LeafHash>::evaluate(leaf_params, leaf)?;
        let leaf_sibling_hash = &self.leaf_sibling;

        // calculate hash for the bottom non_leaf_layer

        // We assume that when a bit is 0, it indicates that the currently hashed value H is the left child,
        // and when bit is 1, it indicates our H is the right child.
        // Thus `left_hash` is sibling if the bit `leaf_is_right_child` is 1, and is leaf otherwise.

        let left_hash = self
            .leaf_is_right_child
            .select(leaf_sibling_hash, &claimed_leaf_hash)?;
        let right_hash = self
            .leaf_is_right_child
            .select(&claimed_leaf_hash, leaf_sibling_hash)?;

        // convert leaf digest to inner digest
        let left_hash = P::LeafToInnerVarConverter::convert(&left_hash)?;
        let right_hash = P::LeafToInnerVarConverter::convert(&right_hash)?;

        let mut curr_hash = Gadget::<P::TwoToOneHash>::evaluate(
            two_to_one_params,
            left_hash.borrow(),
            &right_hash.borrow(),
        )?;
        // To traverse up a MT, we iterate over the path from bottom to top (i.e. in reverse)

        // At any given bit, the bit being 0 indicates our currently hashed value is the left,
        // and the bit being 1 indicates our currently hashed value is on the right.
        // Thus `left_hash` is the sibling if bit is 1, and it's the computed hash if bit is 0
        for (bit, sibling) in self.path.iter().rev().zip(self.auth_path.iter().rev()) {
            // TODO: implement this using a conditional swap.
            let left_hash = bit.select(sibling, &curr_hash)?;
            let right_hash = bit.select(&curr_hash, sibling)?;

            curr_hash =
                Gadget::<P::TwoToOneHash>::compress(two_to_one_params, &left_hash, &right_hash)?;
        }

        Ok(curr_hash)
    }

    /// Check that hashing a Merkle tree path according to `self`, and
    /// with `leaf` as the leaf, leads to a Merkle tree root equalling `root`.
    #[tracing::instrument(target = "r1cs", skip(self, leaf_params, two_to_one_params))]
    pub fn verify_membership(
        &self,
        leaf_params: &LeafParamsVar<P, ConstraintF>,
        two_to_one_params: &TwoToOneParamsVar<P, ConstraintF>,
        root: &TwoToOneDigestVar<P, ConstraintF>,
        leaf: &P::LeafVar,
    ) -> Result<Boolean<ConstraintF>, SynthesisError> {
        let expected_root = self.calculate_root(leaf_params, two_to_one_params, leaf)?;
        Ok(expected_root.is_eq(root)?)
    }

    /// Check that `old_leaf` is the leaf of the Merkle tree on the path defined by
    /// `self`, and then compute the new root when replacing `old_leaf` by `new_leaf`.
    #[tracing::instrument(target = "r1cs", skip(self, leaf_params, two_to_one_params))]
    pub fn update_leaf(
        &self,
        leaf_params: &LeafParamsVar<P, ConstraintF>,
        two_to_one_params: &TwoToOneParamsVar<P, ConstraintF>,
        old_root: &TwoToOneDigestVar<P, ConstraintF>,
        old_leaf: &P::LeafVar,
        new_leaf: &P::LeafVar,
    ) -> Result<TwoToOneDigestVar<P, ConstraintF>, SynthesisError> {
        self.verify_membership(leaf_params, two_to_one_params, old_root, old_leaf)?
            .enforce_equal(&Boolean::TRUE)?;
        Ok(self.calculate_root(leaf_params, two_to_one_params, new_leaf)?)
    }

    /// Check that `old_leaf` is the leaf of the Merkle tree on the path defined by
    /// `self`, and then compute the expected new root when replacing `old_leaf` by `new_leaf`.
    /// Return a boolean indicating whether expected new root equals `new_root`.
    #[tracing::instrument(target = "r1cs", skip(self, leaf_params, two_to_one_params))]
    pub fn update_and_check(
        &self,
        leaf_params: &LeafParamsVar<P, ConstraintF>,
        two_to_one_params: &TwoToOneParamsVar<P, ConstraintF>,
        old_root: &TwoToOneDigestVar<P, ConstraintF>,
        new_root: &TwoToOneDigestVar<P, ConstraintF>,
        old_leaf: &P::LeafVar,
        new_leaf: &P::LeafVar,
    ) -> Result<Boolean<ConstraintF>, SynthesisError> {
        let actual_new_root =
            self.update_leaf(leaf_params, two_to_one_params, old_root, old_leaf, new_leaf)?;
        Ok(actual_new_root.is_eq(&new_root)?)
    }
}<|MERGE_RESOLUTION|>--- conflicted
+++ resolved
@@ -130,14 +130,11 @@
     }
 }
 
-<<<<<<< HEAD
 impl<P: ConfigGadget<ConstraintF>, ConstraintF: Field> PathVar<P, ConstraintF>
 where
     P::LeafHash: CRHWithGadget<ConstraintF, InputVar = P::LeafVar>,
     P::TwoToOneHash: TwoToOneCRHWithGadget<ConstraintF>,
 {
-=======
-impl<P: Config, ConstraintF: Field, PG: ConfigGadget<P, ConstraintF>> PathVar<P, ConstraintF, PG> {
     /// Set the leaf index of the path to a given value. Verifier can use function before calling `verify`
     /// to check the correctness leaf position.
     /// * `leaf_index`: leaf index encoded in little-endian format
@@ -175,7 +172,6 @@
             .collect()
     }
 
->>>>>>> 55a41472
     /// Calculate the root of the Merkle tree assuming that `leaf` is the leaf on the path defined by `self`.
     #[tracing::instrument(target = "r1cs", skip(self, leaf_params, two_to_one_params))]
     pub fn calculate_root(
