#![allow(clippy::needless_range_loop)]

/// Defines a trait to chain two types of CRHs.
use crate::crh::TwoToOneCRHScheme;
<<<<<<< HEAD
use crate::{CRHScheme, Error};
use ark_ff::ToBytes;
use ark_serialize::{CanonicalDeserialize, CanonicalSerialize, Read, SerializationError, Write};
use ark_std::{borrow::Borrow, hash::Hash, vec::Vec};
=======
use crate::{crh::CRHScheme, Error};
use ark_serialize::{CanonicalDeserialize, CanonicalSerialize};
use ark_std::borrow::Borrow;
use ark_std::hash::Hash;
use ark_std::vec::Vec;
>>>>>>> e6a3a997

#[cfg(test)]
pub(crate) mod tests;

#[cfg(feature = "r1cs")]
pub mod constraints;

/// Convert the hash digest in different layers by converting previous layer's
/// output to `TargetType`, which is a `Borrow` to next layer's input.
pub trait DigestConverter<From, To: ?Sized> {
    type TargetType: Borrow<To>;
    fn convert(item: From) -> Result<Self::TargetType, Error>;
}

/// A trivial converter where digest of previous layer's hash is the same as
/// next layer's input.
pub struct IdentityDigestConverter<T> {
    _prev_layer_digest: T,
}

impl<T> DigestConverter<T, T> for IdentityDigestConverter<T> {
    type TargetType = T;
    fn convert(item: T) -> Result<T, Error> {
        Ok(item)
    }
}

<<<<<<< HEAD
/// Convert previous layer's digest to bytes and use bytes as input for next
/// layer's digest. TODO: `ToBytes` trait will be deprecated in future versions.
pub struct ByteDigestConverter<T: CanonicalSerialize + ToBytes> {
=======
/// Convert previous layer's digest to bytes and use bytes as input for next layer's digest.
/// TODO: `ToBytes` trait will be deprecated in future versions.
pub struct ByteDigestConverter<T: CanonicalSerialize> {
>>>>>>> e6a3a997
    _prev_layer_digest: T,
}

impl<T: CanonicalSerialize> DigestConverter<T, [u8]> for ByteDigestConverter<T> {
    type TargetType = Vec<u8>;

    fn convert(item: T) -> Result<Self::TargetType, Error> {
<<<<<<< HEAD
        // TODO: In some tests, `serialize` is not consistent with constraints. Try fix
        // those.
        Ok(crate::to_unchecked_bytes!(item)?)
=======
        // TODO: In some tests, `serialize` is not consistent with constraints. Try fix those.
        Ok(crate::to_uncompressed_bytes!(item)?)
>>>>>>> e6a3a997
    }
}

/// Merkle tree have three types of hashes.
/// * `LeafHash`: Convert leaf to leaf digest
/// * `TwoLeavesToOneHash`: Convert two leaf digests to one inner digest. This
///   one can be a wrapped
/// version `TwoHashesToOneHash`, which first converts leaf digest to inner
/// digest.
/// * `TwoHashesToOneHash`: Compress two inner digests to one inner digest
pub trait Config {
    type Leaf: ?Sized; // merkle tree does not store the leaf
                       // leaf layer
    type LeafDigest: Clone
        + Eq
        + core::fmt::Debug
        + Hash
        + Default
        + CanonicalSerialize
        + CanonicalDeserialize;
    // transition between leaf layer to inner layer
    type LeafInnerDigestConverter: DigestConverter<
        Self::LeafDigest,
        <Self::TwoToOneHash as TwoToOneCRHScheme>::Input,
    >;
    // inner layer
    type InnerDigest: Clone
        + Eq
        + core::fmt::Debug
        + Hash
        + Default
        + CanonicalSerialize
        + CanonicalDeserialize;

    // Tom's Note: in the future, if we want different hash function, we can simply
    // add more types of digest here and specify a digest converter. Same for
    // constraints.

    /// leaf -> leaf digest
    /// If leaf hash digest and inner hash digest are different, we can create a
    /// new leaf hash which wraps the original leaf hash and convert its
    /// output to `Digest`.
    type LeafHash: CRHScheme<Input = Self::Leaf, Output = Self::LeafDigest>;
    /// 2 inner digest -> inner digest
    type TwoToOneHash: TwoToOneCRHScheme<Output = Self::InnerDigest>;
}

pub type TwoToOneParam<P> = <<P as Config>::TwoToOneHash as TwoToOneCRHScheme>::Parameters;
pub type LeafParam<P> = <<P as Config>::LeafHash as CRHScheme>::Parameters;

/// Stores the hashes of a particular path (in order) from root to leaf.
/// For example:
/// ```tree_diagram
///         [A]
///        /   \
///      [B]    C
///     / \   /  \
///    D [E] F    H
///   .. / \ ....
///    [I] J
/// ```
///  Suppose we want to prove I, then `leaf_sibling_hash` is J, `auth_path` is
/// `[C,D]`
#[derive(Derivative, CanonicalSerialize, CanonicalDeserialize)]
#[derivative(
    Clone(bound = "P: Config"),
    Debug(bound = "P: Config"),
    Default(bound = "P: Config")
)]
pub struct Path<P: Config> {
    pub leaf_sibling_hash: P::LeafDigest,
    /// The sibling of path node ordered from higher layer to lower layer (does
    /// not include root node).
    pub auth_path: Vec<P::InnerDigest>,
    /// stores the leaf index of the node
    pub leaf_index: usize,
}

impl<P: Config> Path<P> {
    /// The position of on_path node in `leaf_and_sibling_hash` and
    /// `non_leaf_and_sibling_hash_path`. `position[i]` is 0 (false) iff
    /// `i`th on-path node from top to bottom is on the left.
    ///
    /// This function simply converts `self.leaf_index` to boolean array in big
    /// endian form.
    #[allow(unused)] // this function is actually used when r1cs feature is on
    fn position_list(&'_ self) -> impl '_ + Iterator<Item = bool> {
        (0..self.auth_path.len() + 1)
            .map(move |i| ((self.leaf_index >> i) & 1) != 0)
            .rev()
    }
}

impl<P: Config> Path<P> {
    /// Verify that a leaf is at `self.index` of the merkle tree.
    /// * `leaf_size`: leaf size in number of bytes
    ///
    /// `verify` infers the tree height by setting `tree_height =
    /// self.auth_path.len() + 2`
    pub fn verify<L: Borrow<P::Leaf>>(
        &self,
        leaf_hash_params: &LeafParam<P>,
        two_to_one_params: &TwoToOneParam<P>,
        root_hash: &P::InnerDigest,
        leaf: L,
    ) -> Result<bool, crate::Error> {
        // calculate leaf hash
        let claimed_leaf_hash = P::LeafHash::evaluate(&leaf_hash_params, leaf)?;
        // check hash along the path from bottom to root
        let (left_child, right_child) =
            select_left_right_child(self.leaf_index, &claimed_leaf_hash, &self.leaf_sibling_hash)?;

        // leaf layer to inner layer conversion
        let left_child = P::LeafInnerDigestConverter::convert(left_child)?;
        let right_child = P::LeafInnerDigestConverter::convert(right_child)?;

        let mut curr_path_node =
            P::TwoToOneHash::evaluate(&two_to_one_params, left_child, right_child)?;

        // we will use `index` variable to track the position of path
        let mut index = self.leaf_index;
        index >>= 1;

        // Check levels between leaf level and root
        for level in (0..self.auth_path.len()).rev() {
            // check if path node at this level is left or right
            let (left, right) =
                select_left_right_child(index, &curr_path_node, &self.auth_path[level])?;
            // update curr_path_node
            curr_path_node = P::TwoToOneHash::compress(&two_to_one_params, &left, &right)?;
            index >>= 1;
        }

        // check if final hash is root
        if &curr_path_node != root_hash {
            return Ok(false);
        }

        Ok(true)
    }
}

/// `index` is the first `path.len()` bits of
/// the position of tree.
///
/// If the least significant bit of `index` is 0, then `sibling` will be left
/// and `computed` will be right. Otherwise, `sibling` will be right and
/// `computed` will be left.
///
/// Returns: (left, right)
fn select_left_right_child<L: Clone>(
    index: usize,
    computed_hash: &L,
    sibling_hash: &L,
) -> Result<(L, L), crate::Error> {
    let is_left = index & 1 == 0;
    let mut left_child = computed_hash;
    let mut right_child = sibling_hash;
    if !is_left {
        core::mem::swap(&mut left_child, &mut right_child);
    }
    Ok((left_child.clone(), right_child.clone()))
}

/// Defines a merkle tree data structure.
/// This merkle tree has runtime fixed height, and assumes number of leaves is
/// 2^height.
///
/// TODO: add RFC-6962 compatible merkle tree in the future.
/// For this release, padding will not be supported because of security
/// concerns: if the leaf hash and two to one hash uses same underlying
/// CRH, a malicious prover can prove a leaf while the actual node is an inner
/// node. In the future, we can prefix leaf hashes in different layers to
/// solve the problem.
#[derive(Derivative)]
#[derivative(Clone(bound = "P: Config"))]
pub struct MerkleTree<P: Config> {
    /// stores the non-leaf nodes in level order. The first element is the root
    /// node. The ith nodes (starting at 1st) children are at indices `2*i`,
    /// `2*i+1`
    non_leaf_nodes: Vec<P::InnerDigest>,
    /// store the hash of leaf nodes from left to right
    leaf_nodes: Vec<P::LeafDigest>,
    /// Store the inner hash parameters
    two_to_one_hash_param: TwoToOneParam<P>,
    /// Store the leaf hash parameters
    leaf_hash_param: LeafParam<P>,
    /// Stores the height of the MerkleTree
    height: usize,
}

impl<P: Config> MerkleTree<P> {
    /// Create an empty merkle tree such that all leaves are zero-filled.
    /// Consider using a sparse merkle tree if you need the tree to be low
    /// memory
    pub fn blank(
        leaf_hash_param: &LeafParam<P>,
        two_to_one_hash_param: &TwoToOneParam<P>,
        height: usize,
    ) -> Result<Self, crate::Error> {
        // use empty leaf digest
        let leaves_digest = vec![P::LeafDigest::default(); 1 << (height - 1)];
        Self::new_with_leaf_digest(leaf_hash_param, two_to_one_hash_param, leaves_digest)
    }

    /// Returns a new merkle tree. `leaves.len()` should be power of two.
    pub fn new<L: Borrow<P::Leaf>>(
        leaf_hash_param: &LeafParam<P>,
        two_to_one_hash_param: &TwoToOneParam<P>,
        leaves: impl IntoIterator<Item = L>,
    ) -> Result<Self, crate::Error> {
        let mut leaves_digests = Vec::new();

        // compute and store hash values for each leaf
        for leaf in leaves.into_iter() {
            leaves_digests.push(P::LeafHash::evaluate(leaf_hash_param, leaf)?)
        }

        Self::new_with_leaf_digest(leaf_hash_param, two_to_one_hash_param, leaves_digests)
    }

    pub fn new_with_leaf_digest(
        leaf_hash_param: &LeafParam<P>,
        two_to_one_hash_param: &TwoToOneParam<P>,
        leaves_digest: Vec<P::LeafDigest>,
    ) -> Result<Self, crate::Error> {
        let leaf_nodes_size = leaves_digest.len();
        assert!(
            leaf_nodes_size.is_power_of_two() && leaf_nodes_size > 1,
            "`leaves.len() should be power of two and greater than one"
        );
        let non_leaf_nodes_size = leaf_nodes_size - 1;

        let tree_height = tree_height(leaf_nodes_size);

        let hash_of_empty: P::InnerDigest = P::InnerDigest::default();

        // initialize the merkle tree as array of nodes in level order
        let mut non_leaf_nodes: Vec<P::InnerDigest> = (0..non_leaf_nodes_size)
            .map(|_| hash_of_empty.clone())
            .collect();

        // Compute the starting indices for each non-leaf level of the tree
        let mut index = 0;
        let mut level_indices = Vec::with_capacity(tree_height - 1);
        for _ in 0..(tree_height - 1) {
            level_indices.push(index);
            index = left_child(index);
        }

        // compute the hash values for the non-leaf bottom layer
        {
            let start_index = level_indices.pop().unwrap();
            let upper_bound = left_child(start_index);
            for current_index in start_index..upper_bound {
                // `left_child(current_index)` and `right_child(current_index) returns the
                // position of leaf in the whole tree (represented as a list in
                // level order). We need to shift it by `-upper_bound` to get
                // the index in `leaf_nodes` list.
                let left_leaf_index = left_child(current_index) - upper_bound;
                let right_leaf_index = right_child(current_index) - upper_bound;
                // compute hash
                non_leaf_nodes[current_index] = P::TwoToOneHash::evaluate(
                    &two_to_one_hash_param,
                    P::LeafInnerDigestConverter::convert(leaves_digest[left_leaf_index].clone())?,
                    P::LeafInnerDigestConverter::convert(leaves_digest[right_leaf_index].clone())?,
                )?
            }
        }

        // compute the hash values for nodes in every other layer in the tree
        level_indices.reverse();
        for &start_index in &level_indices {
            // The layer beginning `start_index` ends at `upper_bound` (exclusive).
            let upper_bound = left_child(start_index);
            for current_index in start_index..upper_bound {
                let left_index = left_child(current_index);
                let right_index = right_child(current_index);
                non_leaf_nodes[current_index] = P::TwoToOneHash::compress(
                    &two_to_one_hash_param,
                    non_leaf_nodes[left_index].clone(),
                    non_leaf_nodes[right_index].clone(),
                )?
            }
        }

        Ok(MerkleTree {
            leaf_nodes: leaves_digest,
            non_leaf_nodes,
            height: tree_height,
            leaf_hash_param: leaf_hash_param.clone(),
            two_to_one_hash_param: two_to_one_hash_param.clone(),
        })
    }

    /// Returns the root of the Merkle tree.
    pub fn root(&self) -> P::InnerDigest {
        self.non_leaf_nodes[0].clone()
    }

    /// Returns the height of the Merkle tree.
    pub fn height(&self) -> usize {
        self.height
    }

    /// Returns the authentication path from leaf at `index` to root.
    pub fn generate_proof(&self, index: usize) -> Result<Path<P>, crate::Error> {
        // gather basic tree information
        let tree_height = tree_height(self.leaf_nodes.len());

        // Get Leaf hash, and leaf sibling hash,
        let leaf_index_in_tree = convert_index_to_last_level(index, tree_height);
        let leaf_sibling_hash = if index & 1 == 0 {
            // leaf is left child
            self.leaf_nodes[index + 1].clone()
        } else {
            // leaf is right child
            self.leaf_nodes[index - 1].clone()
        };

        // path.len() = `tree height - 2`, the two missing elements being the leaf
        // sibling hash and the root
        let mut path = Vec::with_capacity(tree_height - 2);
        // Iterate from the bottom layer after the leaves, to the top, storing all
        // sibling node's hash values.
        let mut current_node = parent(leaf_index_in_tree).unwrap();
        while !is_root(current_node) {
            let sibling_node = sibling(current_node).unwrap();
            path.push(self.non_leaf_nodes[sibling_node].clone());
            current_node = parent(current_node).unwrap();
        }

        debug_assert_eq!(path.len(), tree_height - 2);

        // we want to make path from root to bottom
        path.reverse();

        Ok(Path {
            leaf_index: index,
            auth_path: path,
            leaf_sibling_hash,
        })
    }

    /// Given the index and new leaf, return the hash of leaf and an updated
    /// path in order from root to bottom non-leaf level. This does not
    /// mutate the underlying tree.
    fn updated_path<T: Borrow<P::Leaf>>(
        &self,
        index: usize,
        new_leaf: T,
    ) -> Result<(P::LeafDigest, Vec<P::InnerDigest>), crate::Error> {
        // calculate the hash of leaf
        let new_leaf_hash: P::LeafDigest = P::LeafHash::evaluate(&self.leaf_hash_param, new_leaf)?;

        // calculate leaf sibling hash and locate its position (left or right)
        let (leaf_left, leaf_right) = if index & 1 == 0 {
            // leaf on left
            (&new_leaf_hash, &self.leaf_nodes[index + 1])
        } else {
            (&self.leaf_nodes[index - 1], &new_leaf_hash)
        };

        // calculate the updated hash at bottom non-leaf-level
        let mut path_bottom_to_top = Vec::with_capacity(self.height - 1);
        {
            path_bottom_to_top.push(P::TwoToOneHash::evaluate(
                &self.two_to_one_hash_param,
                P::LeafInnerDigestConverter::convert(leaf_left.clone())?,
                P::LeafInnerDigestConverter::convert(leaf_right.clone())?,
            )?);
        }

        // then calculate the updated hash from bottom to root
        let leaf_index_in_tree = convert_index_to_last_level(index, self.height);
        let mut prev_index = parent(leaf_index_in_tree).unwrap();
        while !is_root(prev_index) {
            let (left_child, right_child) = if is_left_child(prev_index) {
                (
                    path_bottom_to_top.last().unwrap(),
                    &self.non_leaf_nodes[sibling(prev_index).unwrap()],
                )
            } else {
                (
                    &self.non_leaf_nodes[sibling(prev_index).unwrap()],
                    path_bottom_to_top.last().unwrap(),
                )
            };
            let evaluated =
                P::TwoToOneHash::compress(&self.two_to_one_hash_param, left_child, right_child)?;
            path_bottom_to_top.push(evaluated);
            prev_index = parent(prev_index).unwrap();
        }

        debug_assert_eq!(path_bottom_to_top.len(), self.height - 1);
        let path_top_to_bottom: Vec<_> = path_bottom_to_top.into_iter().rev().collect();
        Ok((new_leaf_hash, path_top_to_bottom))
    }

    /// Update the leaf at `index` to updated leaf.
    /// ```tree_diagram
    ///         [A]
    ///        /   \
    ///      [B]    C
    ///     / \   /  \
    ///    D [E] F    H
    ///   .. / \ ....
    ///    [I] J
    /// ```
    /// update(3, {new leaf}) would swap the leaf value at `[I]` and cause a
    /// recomputation of `[A]`, `[B]`, and `[E]`.
    pub fn update(&mut self, index: usize, new_leaf: &P::Leaf) -> Result<(), crate::Error> {
        assert!(index < self.leaf_nodes.len(), "index out of range");
        let (updated_leaf_hash, mut updated_path) = self.updated_path(index, new_leaf)?;
        self.leaf_nodes[index] = updated_leaf_hash;
        let mut curr_index = convert_index_to_last_level(index, self.height);
        for _ in 0..self.height - 1 {
            curr_index = parent(curr_index).unwrap();
            self.non_leaf_nodes[curr_index] = updated_path.pop().unwrap();
        }
        Ok(())
    }

    /// Update the leaf and check if the updated root is equal to
    /// `asserted_new_root`.
    ///
    /// Tree will not be modified if the check fails.
    pub fn check_update<T: Borrow<P::Leaf>>(
        &mut self,
        index: usize,
        new_leaf: &P::Leaf,
        asserted_new_root: &P::InnerDigest,
    ) -> Result<bool, crate::Error> {
        let new_leaf = new_leaf.borrow();
        assert!(index < self.leaf_nodes.len(), "index out of range");
        let (updated_leaf_hash, mut updated_path) = self.updated_path(index, new_leaf)?;
        if &updated_path[0] != asserted_new_root {
            return Ok(false);
        }
        self.leaf_nodes[index] = updated_leaf_hash;
        let mut curr_index = convert_index_to_last_level(index, self.height);
        for _ in 0..self.height - 1 {
            curr_index = parent(curr_index).unwrap();
            self.non_leaf_nodes[curr_index] = updated_path.pop().unwrap();
        }
        Ok(true)
    }
}

/// Returns the height of the tree, given the number of leaves.
#[inline]
fn tree_height(num_leaves: usize) -> usize {
    if num_leaves == 1 {
        return 1;
    }

    (ark_std::log2(num_leaves) as usize) + 1
}
/// Returns true iff the index represents the root.
#[inline]
fn is_root(index: usize) -> bool {
    index == 0
}

/// Returns the index of the left child, given an index.
#[inline]
fn left_child(index: usize) -> usize {
    2 * index + 1
}

/// Returns the index of the right child, given an index.
#[inline]
fn right_child(index: usize) -> usize {
    2 * index + 2
}

/// Returns the index of the sibling, given an index.
#[inline]
fn sibling(index: usize) -> Option<usize> {
    if index == 0 {
        None
    } else if is_left_child(index) {
        Some(index + 1)
    } else {
        Some(index - 1)
    }
}

/// Returns true iff the given index represents a left child.
#[inline]
fn is_left_child(index: usize) -> bool {
    index % 2 == 1
}

/// Returns the index of the parent, given an index.
#[inline]
fn parent(index: usize) -> Option<usize> {
    if index > 0 {
        Some((index - 1) >> 1)
    } else {
        None
    }
}

#[inline]
fn convert_index_to_last_level(index: usize, tree_height: usize) -> usize {
    index + (1 << (tree_height - 1)) - 1
}<|MERGE_RESOLUTION|>--- conflicted
+++ resolved
@@ -2,18 +2,9 @@
 
 /// Defines a trait to chain two types of CRHs.
 use crate::crh::TwoToOneCRHScheme;
-<<<<<<< HEAD
-use crate::{CRHScheme, Error};
-use ark_ff::ToBytes;
+use crate::{crh::CRHScheme, Error};
 use ark_serialize::{CanonicalDeserialize, CanonicalSerialize, Read, SerializationError, Write};
 use ark_std::{borrow::Borrow, hash::Hash, vec::Vec};
-=======
-use crate::{crh::CRHScheme, Error};
-use ark_serialize::{CanonicalDeserialize, CanonicalSerialize};
-use ark_std::borrow::Borrow;
-use ark_std::hash::Hash;
-use ark_std::vec::Vec;
->>>>>>> e6a3a997
 
 #[cfg(test)]
 pub(crate) mod tests;
@@ -41,15 +32,9 @@
     }
 }
 
-<<<<<<< HEAD
-/// Convert previous layer's digest to bytes and use bytes as input for next
-/// layer's digest. TODO: `ToBytes` trait will be deprecated in future versions.
-pub struct ByteDigestConverter<T: CanonicalSerialize + ToBytes> {
-=======
 /// Convert previous layer's digest to bytes and use bytes as input for next layer's digest.
 /// TODO: `ToBytes` trait will be deprecated in future versions.
 pub struct ByteDigestConverter<T: CanonicalSerialize> {
->>>>>>> e6a3a997
     _prev_layer_digest: T,
 }
 
@@ -57,14 +42,8 @@
     type TargetType = Vec<u8>;
 
     fn convert(item: T) -> Result<Self::TargetType, Error> {
-<<<<<<< HEAD
-        // TODO: In some tests, `serialize` is not consistent with constraints. Try fix
-        // those.
-        Ok(crate::to_unchecked_bytes!(item)?)
-=======
         // TODO: In some tests, `serialize` is not consistent with constraints. Try fix those.
         Ok(crate::to_uncompressed_bytes!(item)?)
->>>>>>> e6a3a997
     }
 }
 
