--- conflicted
+++ resolved
@@ -119,21 +119,13 @@
 }
 
 mod field_mt_tests {
-<<<<<<< HEAD
     use crate::{
         crh::poseidon,
-        merkle_tree::{tests::test_utils::poseidon_parameters, Config, IdentityDigestConverter},
+        merkle_tree::{tests::test_utils::poseidon_parameters, Config, IdentityDigestConverter, MerkleTree},
         MerkleTree,
     };
-    use ark_std::vec::Vec;
-    use ark_std::{test_rng, One, UniformRand};
-=======
-    use crate::crh::poseidon;
-    use crate::merkle_tree::tests::test_utils::poseidon_parameters;
-    use crate::merkle_tree::{Config, IdentityDigestConverter, MerkleTree};
     use ark_std::{test_rng, vec::Vec, One, UniformRand};
-
->>>>>>> e6a3a997
+    
     type F = ark_ed_on_bls12_381::Fr;
     type H = poseidon::CRH<F>;
     type TwoToOneH = poseidon::TwoToOneCRH<F>;
