mod byte_mt_tests {
    use crate::crh::{pedersen, TwoToOneCRHScheme, TwoToOneCRHSchemeGadget};

    use crate::merkle_tree::constraints::{BytesVarDigestConverter, ConfigGadget};
    use crate::merkle_tree::{ByteDigestConverter, Config};
    use crate::{CRHScheme, CRHSchemeGadget, IncrementalMerkleTree, MerkleTree, PathVar};
    use ark_ed_on_bls12_381::{constraints::EdwardsVar, EdwardsProjective as JubJub, Fq};
    #[allow(unused)]
    use ark_r1cs_std::prelude::*;
    #[allow(unused)]
    use ark_relations::r1cs::ConstraintSystem;

    #[derive(Clone)]
    pub(super) struct Window4x256;
    impl pedersen::Window for Window4x256 {
        const WINDOW_SIZE: usize = 4;
        const NUM_WINDOWS: usize = 256;
    }

    type LeafH = pedersen::CRH<JubJub, Window4x256>;
    type LeafHG = pedersen::constraints::CRHGadget<JubJub, EdwardsVar, Window4x256>;

    type CompressH = pedersen::TwoToOneCRH<JubJub, Window4x256>;
    type CompressHG = pedersen::constraints::TwoToOneCRHGadget<JubJub, EdwardsVar, Window4x256>;

    type LeafVar<ConstraintF> = [UInt8<ConstraintF>];

    struct JubJubMerkleTreeParams;

    impl Config for JubJubMerkleTreeParams {
        type Leaf = [u8];
        type LeafDigest = <LeafH as CRHScheme>::Output;
        type LeafInnerDigestConverter = ByteDigestConverter<Self::LeafDigest>;

        type InnerDigest = <CompressH as TwoToOneCRHScheme>::Output;
        type LeafHash = LeafH;
        type TwoToOneHash = CompressH;
    }

    type ConstraintF = Fq;
    struct JubJubMerkleTreeParamsVar;
    impl ConfigGadget<JubJubMerkleTreeParams, ConstraintF> for JubJubMerkleTreeParamsVar {
        type Leaf = LeafVar<ConstraintF>;
        type LeafDigest = <LeafHG as CRHSchemeGadget<LeafH, ConstraintF>>::OutputVar;
        type LeafInnerConverter = BytesVarDigestConverter<Self::LeafDigest, ConstraintF>;
        type InnerDigest =
            <CompressHG as TwoToOneCRHSchemeGadget<CompressH, ConstraintF>>::OutputVar;
        type LeafHash = LeafHG;
        type TwoToOneHash = CompressHG;
    }

    type JubJubMerkleTree = MerkleTree<JubJubMerkleTreeParams>;
    type JubJubIncrementalMerkleTree = IncrementalMerkleTree<JubJubMerkleTreeParams>;

    /// Generate a merkle tree, its constraints, and test its constraints
    fn merkle_tree_test(
        leaves: &[Vec<u8>],
        use_bad_root: bool,
        update_query: Option<(usize, Vec<u8>)>,
    ) -> () {
        let mut rng = ark_std::test_rng();

        let leaf_crh_params = <LeafH as CRHScheme>::setup(&mut rng).unwrap();
        let two_to_one_crh_params = <CompressH as TwoToOneCRHScheme>::setup(&mut rng).unwrap();
        let mut tree = JubJubMerkleTree::new(
            &leaf_crh_params,
            &two_to_one_crh_params,
            leaves.iter().map(|v| v.as_slice()),
        )
        .unwrap();
        let root = tree.root();
        for (i, leaf) in leaves.iter().enumerate() {
            let cs = ConstraintSystem::<Fq>::new_ref();
            let proof = tree.generate_proof(i).unwrap();
            assert!(proof
                .verify(
                    &leaf_crh_params,
                    &two_to_one_crh_params,
                    &root,
                    leaf.as_slice()
                )
                .unwrap());

            // Allocate Merkle Tree Root
            let root = <LeafHG as CRHSchemeGadget<LeafH, _>>::OutputVar::new_witness(
                ark_relations::ns!(cs, "new_digest"),
                || {
                    if use_bad_root {
                        Ok(<LeafH as CRHScheme>::Output::default())
                    } else {
                        Ok(root)
                    }
                },
            )
            .unwrap();

            let constraints_from_digest = cs.num_constraints();
            println!("constraints from digest: {}", constraints_from_digest);

            // Allocate Parameters for CRH
            let leaf_crh_params_var =
                <LeafHG as CRHSchemeGadget<LeafH, _>>::ParametersVar::new_constant(
                    ark_relations::ns!(cs, "leaf_crh_parameter"),
                    &leaf_crh_params,
                )
                .unwrap();
            let two_to_one_crh_params_var =
                <CompressHG as TwoToOneCRHSchemeGadget<CompressH, _>>::ParametersVar::new_constant(
                    ark_relations::ns!(cs, "two_to_one_crh_parameter"),
                    &two_to_one_crh_params,
                )
                .unwrap();

            let constraints_from_params = cs.num_constraints() - constraints_from_digest;
            println!("constraints from parameters: {}", constraints_from_params);

            // Allocate Leaf
            let leaf_g = UInt8::new_input_vec(cs.clone(), leaf).unwrap();

            let constraints_from_leaf =
                cs.num_constraints() - constraints_from_params - constraints_from_digest;
            println!("constraints from leaf: {}", constraints_from_leaf);

            // Allocate Merkle Tree Path
            let cw: PathVar<JubJubMerkleTreeParams, Fq, JubJubMerkleTreeParamsVar> =
                PathVar::new_witness(ark_relations::ns!(cs, "new_witness"), || Ok(&proof)).unwrap();

            let constraints_from_path = cs.num_constraints()
                - constraints_from_params
                - constraints_from_digest
                - constraints_from_leaf;
            println!("constraints from path: {}", constraints_from_path);

            assert!(cs.is_satisfied().unwrap());
            assert!(cw
                .verify_membership(
                    &leaf_crh_params_var,
                    &two_to_one_crh_params_var,
                    &root,
                    &leaf_g,
                )
                .unwrap()
                .value()
                .unwrap());
            let setup_constraints = constraints_from_leaf
                + constraints_from_digest
                + constraints_from_params
                + constraints_from_path;
            println!(
                "number of constraints: {}",
                cs.num_constraints() - setup_constraints
            );

            assert!(
                cs.is_satisfied().unwrap(),
                "verification constraints not satisfied"
            );
        }

        // check update
        if let Some(update_query) = update_query {
            let cs = ConstraintSystem::<Fq>::new_ref();
            // allocate parameters for CRH
            let leaf_crh_params_var =
                <LeafHG as CRHSchemeGadget<LeafH, _>>::ParametersVar::new_constant(
                    ark_relations::ns!(cs, "leaf_crh_parameter"),
                    &leaf_crh_params,
                )
                .unwrap();
            let two_to_one_crh_params_var =
                <CompressHG as TwoToOneCRHSchemeGadget<CompressH, _>>::ParametersVar::new_constant(
                    ark_relations::ns!(cs, "two_to_one_crh_parameter"),
                    &two_to_one_crh_params,
                )
                .unwrap();

            // allocate old leaf and new leaf
            let old_leaf_var =
                UInt8::new_input_vec(ark_relations::ns!(cs, "old_leaf"), &leaves[update_query.0])
                    .unwrap();
            let new_leaf_var =
                UInt8::new_input_vec(ark_relations::ns!(cs, "new_leaf"), &update_query.1).unwrap();
            //
            // suppose the verifier already knows old root, new root, old leaf, new leaf, and the original path (so they are public)
            let old_root = tree.root();
            let old_root_var = <LeafHG as CRHSchemeGadget<LeafH, _>>::OutputVar::new_input(
                ark_relations::ns!(cs, "old_root"),
                || Ok(old_root),
            )
            .unwrap();
            let old_path = tree.generate_proof(update_query.0).unwrap();
            let old_path_var: PathVar<JubJubMerkleTreeParams, Fq, JubJubMerkleTreeParamsVar> =
                PathVar::new_input(ark_relations::ns!(cs, "old_path"), || Ok(old_path)).unwrap();
            let new_root = {
                tree.update(update_query.0, &update_query.1).unwrap();
                tree.root()
            };
            let new_root_var = <LeafHG as CRHSchemeGadget<LeafH, _>>::OutputVar::new_input(
                ark_relations::ns!(cs, "new_root"),
                || Ok(new_root),
            )
            .unwrap();
            // verifier need to get a proof (the witness) to show the known new root is correct
            assert!(old_path_var
                .update_and_check(
                    &leaf_crh_params_var,
                    &two_to_one_crh_params_var,
                    &old_root_var,
                    &new_root_var,
                    &old_leaf_var,
                    &new_leaf_var,
                )
                .unwrap()
                .value()
                .unwrap());
            assert!(cs.is_satisfied().unwrap())
        }
    }

    /// Generate a merkle tree, its constraints, and test its constraints
    fn incremental_merkle_tree_test(
        updates: &[Vec<u8>],
        use_bad_root: bool,
        tree_height: usize,
    ) -> () {
        let mut rng = ark_std::test_rng();

        let leaf_crh_params = <LeafH as CRHScheme>::setup(&mut rng).unwrap();
        let two_to_one_crh_params = <CompressH as TwoToOneCRHScheme>::setup(&mut rng).unwrap();
<<<<<<< HEAD
        let mut tree = JubJubIncrementalMerkleTree::blank(&leaf_crh_params, &two_to_one_crh_params, tree_height).unwrap();
=======
        let mut tree = JubJubIncrementalMerkleTree::blank(
            &leaf_crh_params,
            &two_to_one_crh_params,
            tree_height,
        )
        .unwrap();
>>>>>>> 130cb93d
        for leaf in updates {
            let cs = ConstraintSystem::<Fq>::new_ref();
            tree.append(leaf.as_slice()).unwrap();
            let proof = tree.current_proof();
            assert!(proof
                .verify(
                    &leaf_crh_params,
                    &two_to_one_crh_params,
                    &tree.root(),
                    leaf.as_slice()
                )
                .unwrap());

            // Allocate Merkle Tree Root
            let root = <LeafHG as CRHSchemeGadget<LeafH, _>>::OutputVar::new_witness(
                ark_relations::ns!(cs, "new_digest"),
                || {
                    if use_bad_root {
                        Ok(<LeafH as CRHScheme>::Output::default())
                    } else {
                        Ok(tree.root())
                    }
                },
            )
            .unwrap();

            let constraints_from_digest = cs.num_constraints();
            println!("constraints from digest: {}", constraints_from_digest);

            // Allocate Parameters for CRH
            let leaf_crh_params_var =
                <LeafHG as CRHSchemeGadget<LeafH, _>>::ParametersVar::new_constant(
                    ark_relations::ns!(cs, "leaf_crh_parameter"),
                    &leaf_crh_params,
                )
                .unwrap();
            let two_to_one_crh_params_var =
                <CompressHG as TwoToOneCRHSchemeGadget<CompressH, _>>::ParametersVar::new_constant(
                    ark_relations::ns!(cs, "two_to_one_crh_parameter"),
                    &two_to_one_crh_params,
                )
                .unwrap();

            let constraints_from_params = cs.num_constraints() - constraints_from_digest;
            println!("constraints from parameters: {}", constraints_from_params);

            // Allocate Leaf
            let leaf_g = UInt8::new_input_vec(cs.clone(), leaf).unwrap();

            let constraints_from_leaf =
                cs.num_constraints() - constraints_from_params - constraints_from_digest;
            println!("constraints from leaf: {}", constraints_from_leaf);

            // Allocate Merkle Tree Path
            let cw: PathVar<JubJubMerkleTreeParams, Fq, JubJubMerkleTreeParamsVar> =
                PathVar::new_witness(ark_relations::ns!(cs, "new_witness"), || Ok(&proof)).unwrap();

            let constraints_from_path = cs.num_constraints()
                - constraints_from_params
                - constraints_from_digest
                - constraints_from_leaf;
            println!("constraints from path: {}", constraints_from_path);

            assert!(cs.is_satisfied().unwrap());
            assert!(cw
                .verify_membership(
                    &leaf_crh_params_var,
                    &two_to_one_crh_params_var,
                    &root,
                    &leaf_g,
                )
                .unwrap()
                .value()
                .unwrap());
            let setup_constraints = constraints_from_leaf
                + constraints_from_digest
                + constraints_from_params
                + constraints_from_path;
            println!(
                "number of constraints: {}",
                cs.num_constraints() - setup_constraints
            );

            assert!(
                cs.is_satisfied().unwrap(),
                "verification constraints not satisfied"
            );
        }
    }

<<<<<<< HEAD

=======
>>>>>>> 130cb93d
    #[test]
    fn good_root_test() {
        let mut leaves = Vec::new();
        for i in 0..4u8 {
            let input = vec![i; 30];
            leaves.push(input);
        }
        merkle_tree_test(&leaves, false, Some((3usize, vec![7u8; 30])));
    }

    #[test]
<<<<<<< HEAD
    fn good_root_test_for_imt(){
=======
    fn good_root_test_for_imt() {
>>>>>>> 130cb93d
        let mut updates = Vec::new();
        for i in 0..4u8 {
            updates.push(vec![i; 30]);
        }
        incremental_merkle_tree_test(&updates, false, 3);
    }

    #[test]
    #[should_panic]
    fn bad_root_test() {
        let mut leaves = Vec::new();
        for i in 0..4u8 {
            let input = vec![i; 30];
            leaves.push(input);
        }
        merkle_tree_test(&leaves, true, None);
    }

    #[test]
    #[should_panic]
<<<<<<< HEAD
    fn bad_root_test_for_imt(){
=======
    fn bad_root_test_for_imt() {
>>>>>>> 130cb93d
        let mut updates = Vec::new();
        for i in 0..4u8 {
            updates.push(vec![i; 30]);
        }
        incremental_merkle_tree_test(&updates, true, 3);
    }
<<<<<<< HEAD

=======
>>>>>>> 130cb93d
}

mod field_mt_tests {
    use crate::crh::{poseidon, TwoToOneCRHSchemeGadget};
    use crate::merkle_tree::constraints::ConfigGadget;
    use crate::merkle_tree::tests::test_utils::poseidon_parameters;
    use crate::merkle_tree::{Config, IdentityDigestConverter};
    use crate::{CRHSchemeGadget, IncrementalMerkleTree, MerkleTree, PathVar};
    use ark_r1cs_std::alloc::AllocVar;
    use ark_r1cs_std::fields::fp::FpVar;
    use ark_r1cs_std::R1CSVar;
    use ark_relations::r1cs::ConstraintSystem;
    use ark_std::{test_rng, One, UniformRand};

    type F = ark_ed_on_bls12_381::Fr;
    type H = poseidon::CRH<F>;
    type HG = poseidon::constraints::CRHGadget<F>;
    type TwoToOneH = poseidon::TwoToOneCRH<F>;
    type TwoToOneHG = poseidon::constraints::TwoToOneCRHGadget<F>;

    type LeafVar = [FpVar<F>];

    struct FieldMTConfig;
    impl Config for FieldMTConfig {
        type Leaf = [F];
        type LeafDigest = F;
        type LeafInnerDigestConverter = IdentityDigestConverter<F>;
        type InnerDigest = F;
        type LeafHash = H;
        type TwoToOneHash = TwoToOneH;
    }

    struct FieldMTConfigVar;

    impl ConfigGadget<FieldMTConfig, F> for FieldMTConfigVar {
        type Leaf = LeafVar;
        type LeafDigest = FpVar<F>;
        type LeafInnerConverter = IdentityDigestConverter<FpVar<F>>;
        type InnerDigest = FpVar<F>;
        type LeafHash = HG;
        type TwoToOneHash = TwoToOneHG;
    }

    type FieldMT = MerkleTree<FieldMTConfig>;
    type FieldIMT = IncrementalMerkleTree<FieldMTConfig>;

    fn merkle_tree_test(
        leaves: &[Vec<F>],
        use_bad_root: bool,
        update_query: Option<(usize, Vec<F>)>,
    ) {
        let leaf_crh_params = poseidon_parameters();
        let two_to_one_params = leaf_crh_params.clone();
        let mut tree = FieldMT::new(
            &leaf_crh_params,
            &two_to_one_params,
            leaves.iter().map(|x| x.as_slice()),
        )
        .unwrap();
        let root = tree.root();
        for (i, leaf) in leaves.iter().enumerate() {
            let cs = ConstraintSystem::<F>::new_ref();
            let proof = tree.generate_proof(i).unwrap();
            assert!(proof
                .verify(&leaf_crh_params, &two_to_one_params, &root, leaf.as_slice())
                .unwrap());
            // Allocate MT root
            let root = FpVar::new_witness(cs.clone(), || {
                if use_bad_root {
                    Ok(root + F::one())
                } else {
                    Ok(root)
                }
            })
            .unwrap();

            let constraints_from_digest = cs.num_constraints();
            println!("constraints from digest: {}", constraints_from_digest);

            let leaf_crh_params_var = <HG as CRHSchemeGadget<H, _>>::ParametersVar::new_constant(
                ark_relations::ns!(cs, "leaf_crh_params"),
                &leaf_crh_params,
            )
            .unwrap();

            let two_to_one_crh_params_var =
                <TwoToOneHG as TwoToOneCRHSchemeGadget<TwoToOneH, _>>::ParametersVar::new_constant(
                    ark_relations::ns!(cs, "two_to_one_params"),
                    &leaf_crh_params,
                )
                .unwrap();

            let constraints_from_params = cs.num_constraints() - constraints_from_digest;
            println!("constraints from parameters: {}", constraints_from_params);

            // Allocate Leaf
            let leaf_g: Vec<_> = leaf
                .iter()
                .map(|x| FpVar::new_input(cs.clone(), || Ok(*x)).unwrap())
                .collect();

            let constraints_from_leaf =
                cs.num_constraints() - constraints_from_params - constraints_from_digest;
            println!("constraints from leaf: {}", constraints_from_leaf);

            // Allocate MT Path
            let cw = PathVar::<FieldMTConfig, F, FieldMTConfigVar>::new_witness(
                ark_relations::ns!(cs, "new_witness"),
                || Ok(&proof),
            )
            .unwrap();

            let constraints_from_path = cs.num_constraints()
                - constraints_from_params
                - constraints_from_digest
                - constraints_from_leaf;
            println!("constraints from path: {}", constraints_from_path);
            assert!(cs.is_satisfied().unwrap());

            assert!(cw
                .verify_membership(
                    &leaf_crh_params_var,
                    &two_to_one_crh_params_var,
                    &root,
                    &leaf_g
                )
                .unwrap()
                .value()
                .unwrap());

            let setup_constraints = constraints_from_leaf
                + constraints_from_digest
                + constraints_from_params
                + constraints_from_path;

            println!(
                "number of constraints for verification: {}",
                cs.num_constraints() - setup_constraints
            );

            assert!(
                cs.is_satisfied().unwrap(),
                "verification constraints not satisfied"
            );
        }

        // check update

        if let Some(update_query) = update_query {
            let cs = ConstraintSystem::<F>::new_ref();
            // allocate parameters for CRH
            let leaf_crh_params_var = <HG as CRHSchemeGadget<H, _>>::ParametersVar::new_constant(
                ark_relations::ns!(cs, "leaf_crh_params"),
                &leaf_crh_params,
            )
            .unwrap();

            let two_to_one_crh_params_var =
                <TwoToOneHG as TwoToOneCRHSchemeGadget<TwoToOneH, _>>::ParametersVar::new_constant(
                    ark_relations::ns!(cs, "two_to_one_params"),
                    &leaf_crh_params,
                )
                .unwrap();

            let old_leaf_var: Vec<_> = leaves[update_query.0]
                .iter()
                .map(|x| FpVar::new_input(cs.clone(), || Ok(*x)).unwrap())
                .collect();
            let new_leaf_var: Vec<_> = update_query
                .1
                .iter()
                .map(|x| FpVar::new_input(cs.clone(), || Ok(*x)).unwrap())
                .collect();

            let old_root = tree.root();
            let old_root_var = FpVar::new_input(cs.clone(), || Ok(old_root)).unwrap();

            let old_path = tree.generate_proof(update_query.0).unwrap();
            let old_path_var = PathVar::<FieldMTConfig, F, FieldMTConfigVar>::new_input(
                ark_relations::ns!(cs, "old_path"),
                || Ok(old_path),
            )
            .unwrap();
            let new_root = {
                tree.update(update_query.0, update_query.1.as_slice())
                    .unwrap();
                tree.root()
            };
            let new_root_var = FpVar::new_witness(cs.clone(), || Ok(new_root)).unwrap();

            assert!(old_path_var
                .update_and_check(
                    &leaf_crh_params_var,
                    &two_to_one_crh_params_var,
                    &old_root_var,
                    &new_root_var,
                    &old_leaf_var,
                    &new_leaf_var
                )
                .unwrap()
                .value()
                .unwrap());

            assert!(cs.is_satisfied().unwrap())
        }
    }

<<<<<<< HEAD
    fn incremental_merkle_tree_test(
        updates: &[Vec<F>],
        use_bad_root: bool,
        tree_height: usize,
    ) {
        let leaf_crh_params = poseidon_parameters();
        let two_to_one_params = leaf_crh_params.clone();
        let mut tree = FieldIMT::blank(
            &leaf_crh_params,
            &two_to_one_params,
            tree_height,
        )
        .unwrap();
        
=======
    fn incremental_merkle_tree_test(updates: &[Vec<F>], use_bad_root: bool, tree_height: usize) {
        let leaf_crh_params = poseidon_parameters();
        let two_to_one_params = leaf_crh_params.clone();
        let mut tree = FieldIMT::blank(&leaf_crh_params, &two_to_one_params, tree_height).unwrap();

>>>>>>> 130cb93d
        for leaf in updates {
            let cs = ConstraintSystem::<F>::new_ref();
            tree.append(leaf.as_slice()).unwrap();
            let proof = tree.current_proof();
            let root = tree.root();
            assert!(proof
                .verify(&leaf_crh_params, &two_to_one_params, &root, leaf.as_slice())
                .unwrap());
            // Allocate MT root
            let root = FpVar::new_witness(cs.clone(), || {
                if use_bad_root {
                    Ok(root + F::one())
                } else {
                    Ok(root)
                }
            })
            .unwrap();

            let constraints_from_digest = cs.num_constraints();
            println!("constraints from digest: {}", constraints_from_digest);

            let leaf_crh_params_var = <HG as CRHSchemeGadget<H, _>>::ParametersVar::new_constant(
                ark_relations::ns!(cs, "leaf_crh_params"),
                &leaf_crh_params,
            )
            .unwrap();

            let two_to_one_crh_params_var =
                <TwoToOneHG as TwoToOneCRHSchemeGadget<TwoToOneH, _>>::ParametersVar::new_constant(
                    ark_relations::ns!(cs, "two_to_one_params"),
                    &leaf_crh_params,
                )
                .unwrap();

            let constraints_from_params = cs.num_constraints() - constraints_from_digest;
            println!("constraints from parameters: {}", constraints_from_params);

            // Allocate Leaf
            let leaf_g: Vec<_> = leaf
                .iter()
                .map(|x| FpVar::new_input(cs.clone(), || Ok(*x)).unwrap())
                .collect();

            let constraints_from_leaf =
                cs.num_constraints() - constraints_from_params - constraints_from_digest;
            println!("constraints from leaf: {}", constraints_from_leaf);

            // Allocate MT Path
            let cw = PathVar::<FieldMTConfig, F, FieldMTConfigVar>::new_witness(
                ark_relations::ns!(cs, "new_witness"),
                || Ok(&proof),
            )
            .unwrap();

            let constraints_from_path = cs.num_constraints()
                - constraints_from_params
                - constraints_from_digest
                - constraints_from_leaf;
            println!("constraints from path: {}", constraints_from_path);
            assert!(cs.is_satisfied().unwrap());

            assert!(cw
                .verify_membership(
                    &leaf_crh_params_var,
                    &two_to_one_crh_params_var,
                    &root,
                    &leaf_g
                )
                .unwrap()
                .value()
                .unwrap());

            let setup_constraints = constraints_from_leaf
                + constraints_from_digest
                + constraints_from_params
                + constraints_from_path;

            println!(
                "number of constraints for verification: {}",
                cs.num_constraints() - setup_constraints
            );

            assert!(
                cs.is_satisfied().unwrap(),
                "verification constraints not satisfied"
            );
        }
<<<<<<< HEAD

 }

=======
    }
>>>>>>> 130cb93d

    #[test]
    fn good_root_test() {
        let mut rng = test_rng();
        let mut rand_leaves = || (0..2).map(|_| F::rand(&mut rng)).collect();

        let mut leaves: Vec<Vec<_>> = Vec::new();
        for _ in 0..128u8 {
            leaves.push(rand_leaves())
        }

        merkle_tree_test(&leaves, false, Some((3, rand_leaves())))
    }

    #[test]
    fn good_root_test_for_imt() {
        let mut rng = test_rng();
        let mut rand_leaves = || (0..2).map(|_| F::rand(&mut rng)).collect();

        let mut leaves: Vec<Vec<_>> = Vec::new();
        for _ in 0..128u8 {
            leaves.push(rand_leaves())
        }

        incremental_merkle_tree_test(&leaves, false, 8);
    }

    #[test]
    #[should_panic]
    fn bad_root_test() {
        let mut rng = test_rng();
        let mut rand_leaves = || (0..2).map(|_| F::rand(&mut rng)).collect();

        let mut leaves: Vec<Vec<_>> = Vec::new();
        for _ in 0..128u8 {
            leaves.push(rand_leaves())
        }

        merkle_tree_test(&leaves, true, Some((3, rand_leaves())))
    }

    #[test]
    #[should_panic]
<<<<<<< HEAD
    fn bad_root_test_for_imt(){
=======
    fn bad_root_test_for_imt() {
>>>>>>> 130cb93d
        let mut rng = test_rng();
        let mut rand_leaves = || (0..2).map(|_| F::rand(&mut rng)).collect();

        let mut leaves: Vec<Vec<_>> = Vec::new();
        for _ in 0..128u8 {
            leaves.push(rand_leaves())
        }

        incremental_merkle_tree_test(&leaves, true, 8);
    }
}<|MERGE_RESOLUTION|>--- conflicted
+++ resolved
@@ -227,16 +227,12 @@
 
         let leaf_crh_params = <LeafH as CRHScheme>::setup(&mut rng).unwrap();
         let two_to_one_crh_params = <CompressH as TwoToOneCRHScheme>::setup(&mut rng).unwrap();
-<<<<<<< HEAD
-        let mut tree = JubJubIncrementalMerkleTree::blank(&leaf_crh_params, &two_to_one_crh_params, tree_height).unwrap();
-=======
         let mut tree = JubJubIncrementalMerkleTree::blank(
             &leaf_crh_params,
             &two_to_one_crh_params,
             tree_height,
         )
         .unwrap();
->>>>>>> 130cb93d
         for leaf in updates {
             let cs = ConstraintSystem::<Fq>::new_ref();
             tree.append(leaf.as_slice()).unwrap();
@@ -327,10 +323,6 @@
         }
     }
 
-<<<<<<< HEAD
-
-=======
->>>>>>> 130cb93d
     #[test]
     fn good_root_test() {
         let mut leaves = Vec::new();
@@ -342,11 +334,7 @@
     }
 
     #[test]
-<<<<<<< HEAD
-    fn good_root_test_for_imt(){
-=======
     fn good_root_test_for_imt() {
->>>>>>> 130cb93d
         let mut updates = Vec::new();
         for i in 0..4u8 {
             updates.push(vec![i; 30]);
@@ -367,21 +355,13 @@
 
     #[test]
     #[should_panic]
-<<<<<<< HEAD
-    fn bad_root_test_for_imt(){
-=======
     fn bad_root_test_for_imt() {
->>>>>>> 130cb93d
         let mut updates = Vec::new();
         for i in 0..4u8 {
             updates.push(vec![i; 30]);
         }
         incremental_merkle_tree_test(&updates, true, 3);
     }
-<<<<<<< HEAD
-
-=======
->>>>>>> 130cb93d
 }
 
 mod field_mt_tests {
@@ -589,28 +569,11 @@
         }
     }
 
-<<<<<<< HEAD
-    fn incremental_merkle_tree_test(
-        updates: &[Vec<F>],
-        use_bad_root: bool,
-        tree_height: usize,
-    ) {
-        let leaf_crh_params = poseidon_parameters();
-        let two_to_one_params = leaf_crh_params.clone();
-        let mut tree = FieldIMT::blank(
-            &leaf_crh_params,
-            &two_to_one_params,
-            tree_height,
-        )
-        .unwrap();
-        
-=======
     fn incremental_merkle_tree_test(updates: &[Vec<F>], use_bad_root: bool, tree_height: usize) {
         let leaf_crh_params = poseidon_parameters();
         let two_to_one_params = leaf_crh_params.clone();
         let mut tree = FieldIMT::blank(&leaf_crh_params, &two_to_one_params, tree_height).unwrap();
 
->>>>>>> 130cb93d
         for leaf in updates {
             let cs = ConstraintSystem::<F>::new_ref();
             tree.append(leaf.as_slice()).unwrap();
@@ -698,13 +661,7 @@
                 "verification constraints not satisfied"
             );
         }
-<<<<<<< HEAD
-
- }
-
-=======
-    }
->>>>>>> 130cb93d
+    }
 
     #[test]
     fn good_root_test() {
@@ -748,11 +705,7 @@
 
     #[test]
     #[should_panic]
-<<<<<<< HEAD
-    fn bad_root_test_for_imt(){
-=======
     fn bad_root_test_for_imt() {
->>>>>>> 130cb93d
         let mut rng = test_rng();
         let mut rand_leaves = || (0..2).map(|_| F::rand(&mut rng)).collect();
 
