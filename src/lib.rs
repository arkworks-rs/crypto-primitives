#![cfg_attr(not(feature = "std"), no_std)]
#![deny(
    unused,
    future_incompatible,
    nonstandard_style,
    rust_2018_idioms,
    // missing_docs
)]
#![forbid(unsafe_code)]

#[macro_use]
extern crate ark_std;

#[macro_use]
extern crate derivative;

pub(crate) use ark_std::{borrow::ToOwned, boxed::Box, vec::Vec};
mod macros;

pub mod commitment;
pub mod crh;
pub mod merkle_tree;

pub mod encryption;
pub mod prf;
pub mod signature;
pub mod snark;

pub use self::{
    commitment::CommitmentScheme,
    crh::CRHScheme,
<<<<<<< HEAD
    merkle_tree::{MerkleTree, incremental_merkle_tree::IncrementalMerkleTree, Path},
=======
    merkle_tree::{incremental_merkle_tree::IncrementalMerkleTree, MerkleTree, Path},
>>>>>>> 130cb93d
    prf::PRF,
    signature::SignatureScheme,
    snark::{CircuitSpecificSetupSNARK, UniversalSetupSNARK, SNARK},
};

#[cfg(feature = "r1cs")]
pub use self::{
    commitment::CommitmentGadget, crh::CRHSchemeGadget, merkle_tree::constraints::PathVar,
    prf::PRFGadget, signature::SigRandomizePkGadget, snark::SNARKGadget,
};

pub type Error = Box<dyn ark_std::error::Error>;

#[derive(Debug)]
pub enum CryptoError {
    IncorrectInputLength(usize),
    NotPrimeOrder,
}

impl core::fmt::Display for CryptoError {
    fn fmt(&self, f: &mut core::fmt::Formatter<'_>) -> core::fmt::Result {
        let msg = match self {
            CryptoError::IncorrectInputLength(len) => format!("input length is wrong: {}", len),
            CryptoError::NotPrimeOrder => "element is not prime order".to_owned(),
        };
        write!(f, "{}", msg)
    }
}

impl ark_std::error::Error for CryptoError {}<|MERGE_RESOLUTION|>--- conflicted
+++ resolved
@@ -29,11 +29,7 @@
 pub use self::{
     commitment::CommitmentScheme,
     crh::CRHScheme,
-<<<<<<< HEAD
-    merkle_tree::{MerkleTree, incremental_merkle_tree::IncrementalMerkleTree, Path},
-=======
     merkle_tree::{incremental_merkle_tree::IncrementalMerkleTree, MerkleTree, Path},
->>>>>>> 130cb93d
     prf::PRF,
     signature::SignatureScheme,
     snark::{CircuitSpecificSetupSNARK, UniversalSetupSNARK, SNARK},
