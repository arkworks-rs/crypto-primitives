#![cfg_attr(not(feature = "std"), no_std)]
#![deny(
    unused,
    future_incompatible,
    nonstandard_style,
    rust_2018_idioms,
    // missing_docs
)]
#![forbid(unsafe_code)]

#[macro_use]
extern crate ark_std;

#[allow(unused_imports)]
#[macro_use]
extern crate derivative;

#[allow(unused_imports)]
pub(crate) use ark_std::{borrow::ToOwned, boxed::Box, vec::Vec};
mod macros;

#[cfg(feature = "commitment")]
pub mod commitment;
#[cfg(feature = "commitment")]
pub use commitment::CommitmentScheme;

#[cfg(feature = "crh")]
pub mod crh;

#[cfg(feature = "merkle_tree")]
pub mod merkle_tree;

<<<<<<< HEAD
pub mod cryptographic_hash;
pub mod encryption;
pub mod pow;
=======
#[cfg(feature = "encryption")]
pub mod encryption;

#[cfg(feature = "prf")]
>>>>>>> e6a3a997
pub mod prf;

#[cfg(feature = "signature")]
pub mod signature;

#[cfg(feature = "snark")]
pub mod snark;

#[cfg(feature = "sponge")]
pub mod sponge;

pub type Error = Box<dyn ark_std::error::Error>;

#[derive(Debug)]
pub enum CryptoError {
    IncorrectInputLength(usize),
    NotPrimeOrder,
}

impl core::fmt::Display for CryptoError {
    fn fmt(&self, f: &mut core::fmt::Formatter<'_>) -> core::fmt::Result {
        let msg = match self {
            CryptoError::IncorrectInputLength(len) => format!("input length is wrong: {}", len),
            CryptoError::NotPrimeOrder => "element is not prime order".to_owned(),
        };
        write!(f, "{}", msg)
    }
}

impl ark_std::error::Error for CryptoError {}<|MERGE_RESOLUTION|>--- conflicted
+++ resolved
@@ -21,8 +21,6 @@
 
 #[cfg(feature = "commitment")]
 pub mod commitment;
-#[cfg(feature = "commitment")]
-pub use commitment::CommitmentScheme;
 
 #[cfg(feature = "crh")]
 pub mod crh;
@@ -30,16 +28,16 @@
 #[cfg(feature = "merkle_tree")]
 pub mod merkle_tree;
 
-<<<<<<< HEAD
+#[cfg(feature = "cryptographic_hash")]
 pub mod cryptographic_hash;
-pub mod encryption;
-pub mod pow;
-=======
+
+#[cfg(feature = "proof_of_work")]
+pub mod proof_of_work;
+
 #[cfg(feature = "encryption")]
 pub mod encryption;
 
 #[cfg(feature = "prf")]
->>>>>>> e6a3a997
 pub mod prf;
 
 #[cfg(feature = "signature")]
