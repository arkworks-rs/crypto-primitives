--- conflicted
+++ resolved
@@ -112,20 +112,10 @@
         right_input: T,
     ) -> Result<Self::Output, Error> {
         // convert output to input
-<<<<<<< HEAD
-        let left_input = left_input.borrow();
-        let right_input = right_input.borrow();
-        let mut left_input_bytes = Vec::with_capacity(left_input.serialized_size());
-        left_input.serialize_unchecked(&mut left_input_bytes)?;
-        let mut right_input_bytes = Vec::with_capacity(right_input.serialized_size());
-        right_input.serialize_unchecked(&mut right_input_bytes)?;
-        <Self as TwoToOneCRHScheme>::evaluate(parameters, left_input_bytes, right_input_bytes)
-=======
-        <Self as TwoToOneCRH>::evaluate(
+        Self::evaluate(
             parameters,
             crate::to_unchecked_bytes!(left_input)?,
             crate::to_unchecked_bytes!(right_input)?,
         )
->>>>>>> 947c71ad
     }
 }